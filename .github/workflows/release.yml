--- conflicted
+++ resolved
@@ -48,11 +48,7 @@
     runs-on: ${{ matrix.arch == 'aarch64' && 'arm64' || 'ubuntu-latest' }}
 
     container:
-<<<<<<< HEAD
       image: ghcr.io/terrapkg/builder:f40
-=======
-      image: ghcr.io/terrapkg/builder:f38
->>>>>>> 1651adbc
 
     steps:
       - uses: actions/checkout@v4
